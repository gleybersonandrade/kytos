# -*- coding: utf-8 -*-
"""Kyco - Kytos Contoller

This module contains the main class of Kyco, which is
:class:`~.controller.Controller`.

Basic usage:

.. code-block:: python3

    controller = Controller()
    controller.start()
"""

import os
import re

from importlib.machinery import SourceFileLoader
from threading import Thread

from kyco.core.buffers import KycoBuffers
from kyco.core.events import KycoSwitchUp
from kyco.core.events import KycoSwitchDown
from kyco.core.event_handlers import raw_event_handler
from kyco.core.event_handlers import msg_in_event_handler
from kyco.core.event_handlers import msg_out_event_handler
from kyco.core.event_handlers import app_event_handler
from kyco.core.switch import KycoSwitch
from kyco.core.tcp_server import KycoOpenFlowRequestHandler
from kyco.core.tcp_server import KycoServer
from kyco.utils import start_logger

log = start_logger()


class Controller(object):
    """This is the main class of Kyco.

    The main responsabilities of this class is:
        - start a thread with :class:`~.core.tcp_server.KycoServer`;
        - manage KycoNApps (install, load and unload);
        - keep the buffers (instance of :class:`~core.buffers.KycoBuffers`);
        - manage which event should be sent to NApps methods;
        - manage the buffers handlers, considering one thread per handler.
    """
    def __init__(self, options):
        self._threads = {}
        self.buffers = KycoBuffers()
        self.connection_pool = {}
        self.events_listeners = {'KycoNewConnection': [self.new_connection_handler],
                                 'KycoConnectionLost': [self.connection_lost_handler]}
        self.switches = {}
        self.napps = {}
        self.server = None
        self.options = options

    def start(self):
        """Start the controller.

        Starts a thread with the KycoServer (TCP Server).
        Starts a thread for each buffer handler.
        Load the installed apps."""
        log.info("Starting Kyco - Kytos Controller")
        self.server = KycoServer((self.options.listen, int(self.options.port)),
                                 KycoOpenFlowRequestHandler,
                                 self.buffers.raw_events.put)

        #TODO: Refact to be more pythonic
        thrds = {'tcp_server': Thread(name='TCP server',
                                      target=self.server.serve_forever),
                 'raw_event_handler': Thread(name='RawEvent Handler',
                                             target=raw_event_handler,
                                             args=[self.events_listeners,
                                                   self.connection_pool,
                                                   self.buffers.raw_events,
                                                   self.buffers.msg_in_events,
                                                   self.buffers.app_events]),
                 'msg_in_event_handler': Thread(name='MsgInEvent Handler',
                                                target=msg_in_event_handler,
                                                args=[self.events_listeners,
                                                      self.buffers.msg_in_events]),
                 'msg_out_event_handler': Thread(name='MsgOutEvent Handler',
                                                 target=msg_out_event_handler,
                                                 args=[self.events_listeners,
                                                       self.connection_pool,
                                                       self.buffers.msg_out_events]),
                 'app_event_handler': Thread(name='AppEvent Handler',
                                             target=app_event_handler,
                                             args=[self.events_listeners,
                                                   self.buffers.app_events])}

        self._threads = thrds
        for thread in self._threads.values():
            thread.start()

        log.info("Loading kyco apps...")
        self.load_napps()

    def stop(self):
        """Stops the controller.

        This method should:
            - announce on the network that the controller will shutdown;
            - stop receiving incoming packages;
            - call the 'shutdown' method of each KycoNApp that is running;
            - finish reading the events on all buffers;
            - stop each running handler;
            - stop all running threads;
            - stop the KycoServer;
        """
        log.info("Stopping Kyco")
        self.server.socket.close()
        self.server.shutdown()
        self.buffers.send_stop_signal()

        self.unload_napps()

        for thread in self._threads.values():
            log.info("Stopping thread: %s", thread.name)
            thread.join()

        for thread in self._threads.values():
            while thread.is_alive():
                pass


    def add_new_switch(self, switch):
        """Adds a new switch on the controller.

        If the switch already exists (dpid), then an exception is raised.
        Args:
            switch (KycoSwitch): A KycoSwitch object
        """

        if switch.dpid in self.switches:
            if self.switches[switch.dpid].is_connected():
                error_message = ("Kyco already have a connected switch with "
                                 "dpid {}")
                raise Exception(error_message.format(switch.dpid))
            else:
                self.switches[switch.dpid].save_connection(switch.socket)
        else:
            self.switches[switch.dpid] = switch

    def disconnect_switch(self, dpid):
        """End the connection with a switch.

        If no switch with the specified dpid is passed, an exception is raised.
        Args:
            dpid: the dpid of the switch
        """

        if dpid not in self.switches:
            raise Exception("Switch {} not found on Kyco".format(dpid))
        self.switches[dpid].disconnect()

    def new_connection_handler(self, event):
        """Handle a KycoNewConnection event.

        This method will read the event and store the connection (socket) data
        into the correct switch object on the controller.

        At last, it will create and send a SwitchUp event to the app buffer.

        Args:
            event (KycoNewConnection): The received event with the needed infos
        """

        log.info("Handling KycoNewConnection event")

        socket = event.content['request']
        dpid = event.connection
        switch = KycoSwitch(dpid, socket)

        try:
            self.add_new_switch(switch)
        except Exception as e:
            log.error('Error while handling a new connection')
            raise e

        new_event = KycoSwitchUp(content={}, connection=dpid,
                                 timestamp=event.timestamp)

        self.buffers.app_events.put(new_event)

    def connection_lost_handler(self, event):
        """Handle a ConnectionLost event.

        This method will read the event and change the switch that has been
        disconnected.

        At last, it will create and send a SwitchDown event to the app buffer.

        Args:
            event (KycoConnectionLost): Received event with the needed infos
        """

        log.info("Handling KycoConnectionLost event")

        self.disconnect_switch(event.connection)
        new_event = KycoSwitchDown(content={}, connection=event.connection,
                                   timestamp=event.timestamp)

        self.buffers.app_events.put(new_event)

    def send_to_switch(connection, message):
        """ Send a message to through the given connection

        Args:
            connection (socket/request): socket connection to switch
            message (binary OpenFlowMessage)

        """
        # TODO: Create a Switch class and a method send()
        connection.send(message)

    def load_napp(self, napp_name):
<<<<<<< HEAD
        """Load a single app.

        Load a single NAPP based on its name.
        Args:
            napp_name (str): Name of the NApp to be loaded.
        """
        path = os.path.join(self.config.napps, napp_name, 'main.py')
=======
        path = os.path.join(self.options.napps, napp_name, 'main.py')
>>>>>>> b5ae9b05
        module = SourceFileLoader(napp_name, path)

        # TODO: Think a better way to export this
        buffers = {'add_to_msg_out_buffer': self.buffers.msg_out_events.put,
                   'add_to_msg_in_buffer': self.buffers.msg_in_events.put,
                   'add_to_app_buffer': self.buffers.app_events.put}

        napp = module.load_module().Main(**buffers)
        self.napps[napp_name] = napp

        for event_type, listeners in napp._listeners.items():
            if event_type not in self.events_listeners:
                self.events_listeners[event_type] = []
            self.events_listeners[event_type].extend(listeners)

    def install_napp(self, napp_name):
        """Install the requested NApp by its name.

        Downloads the NApps from the NApp network and install it.
        TODO: Download or git-clone?

        Args:
            napp_name (str): Name of the NApp to be installed.
        """
        pass

    def load_napps(self):
<<<<<<< HEAD
        """Load all NApps installed on the NApps dir"""
        napps_dir = self.config.napps
=======
        napps_dir = self.options.napps
>>>>>>> b5ae9b05
        for napp_name in os.listdir(napps_dir):
            if os.path.isdir(os.path.join(napps_dir, napp_name)):
                log.info("Loading app %s", napp_name)
                self.load_napp(napp_name)

    def unload_napp(self, napp_name):
        """Unload a specific NApp based on its name.

        Args:
            napp_name (str): Name of the NApp to be unloaded.
        """
        napp = self.napps.pop(napp_name)
        napp.shutdown()

    def unload_napps(self):
        """Unload all loaded NApps that are not core NApps."""
        # list() is used here to avoid the error:
        # 'RuntimeError: dictionary changed size during iteration'
        # This is caused by looping over an dictionary while removing
        # items from it.
        for napp_name in list(self.napps):
            self.unload_napp(napp_name)<|MERGE_RESOLUTION|>--- conflicted
+++ resolved
@@ -215,17 +215,13 @@
         connection.send(message)
 
     def load_napp(self, napp_name):
-<<<<<<< HEAD
         """Load a single app.
 
         Load a single NAPP based on its name.
         Args:
             napp_name (str): Name of the NApp to be loaded.
         """
-        path = os.path.join(self.config.napps, napp_name, 'main.py')
-=======
         path = os.path.join(self.options.napps, napp_name, 'main.py')
->>>>>>> b5ae9b05
         module = SourceFileLoader(napp_name, path)
 
         # TODO: Think a better way to export this
@@ -253,12 +249,8 @@
         pass
 
     def load_napps(self):
-<<<<<<< HEAD
         """Load all NApps installed on the NApps dir"""
-        napps_dir = self.config.napps
-=======
         napps_dir = self.options.napps
->>>>>>> b5ae9b05
         for napp_name in os.listdir(napps_dir):
             if os.path.isdir(os.path.join(napps_dir, napp_name)):
                 log.info("Loading app %s", napp_name)
