--- conflicted
+++ resolved
@@ -3,11 +3,7 @@
 This constantes may be overridden by values passed on the controller
 instantiation"""
 # Min time (seconds) to send a new EchoRequest to a switch
-<<<<<<< HEAD
-POOLING_TIME = 1
-=======
 POOLING_TIME = 3
->>>>>>> a0a177f3
 CONNECTION_TIMEOUT = 15
 #: FLOOD_TIMEOUT in microseconds
 FLOOD_TIMEOUT = 100000