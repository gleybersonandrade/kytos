--- conflicted
+++ resolved
@@ -3,7 +3,7 @@
 
 ;(function() {
   var max_lines = 50;
-  var ws_led = $('.nav.sidebar .websocket-status');
+  var ws_led = $('#statusicons .websocket-status')
 
   socket.on('connect', on_connect);
   socket.on('disconnect', on_disconnect);
@@ -35,7 +35,6 @@
       $('#tab_logs .log_message').slice(0, excess).remove();
     }
 
-<<<<<<< HEAD
     // Format log lines
     var formatted = new_lines.map(function(line) {
       return $('<div/>', {
@@ -43,9 +42,6 @@
         class: 'log_message controller'
       });
     });
-=======
-  var ws_led = $('#statusicons .websocket-status')
->>>>>>> b73d9ec0
 
     $('#tab_logs').append(formatted)
                   .scrollTop($('#tab_logs')[0].scrollHeight);
